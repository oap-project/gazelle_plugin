/*
 * Licensed to the Apache Software Foundation (ASF) under one or more
 * contributor license agreements.  See the NOTICE file distributed with
 * this work for additional information regarding copyright ownership.
 * The ASF licenses this file to You under the Apache License, Version 2.0
 * (the "License"); you may not use this file except in compliance with
 * the License.  You may obtain a copy of the License at
 *
 *    http://www.apache.org/licenses/LICENSE-2.0
 *
 * Unless required by applicable law or agreed to in writing, software
 * distributed under the License is distributed on an "AS IS" BASIS,
 * WITHOUT WARRANTIES OR CONDITIONS OF ANY KIND, either express or implied.
 * See the License for the specific language governing permissions and
 * limitations under the License.
 */

package com.intel.oap.expression

import java.util.Collections

import com.google.common.collect.Lists
import org.apache.arrow.gandiva.expression.TreeBuilder
import org.apache.arrow.gandiva.expression.TreeNode
import org.apache.arrow.vector.types.{DateUnit, TimeUnit}
import org.apache.arrow.vector.types.pojo.ArrowType

import org.apache.spark.sql.catalyst.expressions.CurrentDate
import org.apache.spark.sql.catalyst.expressions.CurrentTimestamp
import org.apache.spark.sql.catalyst.expressions.DateDiff
import org.apache.spark.sql.catalyst.expressions.DateSub
import org.apache.spark.sql.catalyst.expressions.DayOfMonth
import org.apache.spark.sql.catalyst.expressions.DayOfWeek
import org.apache.spark.sql.catalyst.expressions.DayOfYear
import org.apache.spark.sql.catalyst.expressions.Expression
import org.apache.spark.sql.catalyst.expressions.FromUnixTime
import org.apache.spark.sql.catalyst.expressions.Hour
import org.apache.spark.sql.catalyst.expressions.MakeDate
import org.apache.spark.sql.catalyst.expressions.MakeTimestamp
import org.apache.spark.sql.catalyst.expressions.MicrosToTimestamp
import org.apache.spark.sql.catalyst.expressions.MillisToTimestamp
import org.apache.spark.sql.catalyst.expressions.Minute
import org.apache.spark.sql.catalyst.expressions.Month
import org.apache.spark.sql.catalyst.expressions.Now
import org.apache.spark.sql.catalyst.expressions.Second
import org.apache.spark.sql.catalyst.expressions.SecondsToTimestamp
import org.apache.spark.sql.catalyst.expressions.TimeZoneAwareExpression
import org.apache.spark.sql.catalyst.expressions.ToTimestamp
import org.apache.spark.sql.catalyst.expressions.UnixDate
import org.apache.spark.sql.catalyst.expressions.UnixMicros
import org.apache.spark.sql.catalyst.expressions.UnixMillis
import org.apache.spark.sql.catalyst.expressions.UnixSeconds
import org.apache.spark.sql.catalyst.expressions.UnixTimestamp
import org.apache.spark.sql.catalyst.expressions.Year
import org.apache.spark.sql.internal.SQLConf
import org.apache.spark.sql.types.{ByteType, DataType, DateType, IntegerType, LongType, ShortType, StringType, TimestampType}
import org.apache.spark.sql.util.ArrowUtils

object ColumnarDateTimeExpressions {
  class ColumnarCurrentTimestamp() extends CurrentTimestamp with ColumnarExpression {
    unimplemented()
    override def doColumnarCodeGen(args: Object): (TreeNode, ArrowType) = {
      val outType = CodeGeneration.getResultType(dataType)
      val funcNode = TreeBuilder.makeFunction(
        "current_timestamp", Collections.emptyList(), outType)
      (funcNode, outType)
    }
  }

  class ColumnarCurrentDate(timeZoneId: Option[String] = None) extends CurrentDate(timeZoneId)
      with ColumnarExpression {
    unimplemented()
    override def doColumnarCodeGen(args: Object): (TreeNode, ArrowType) = {
      castDateFromTimestamp(new ColumnarCurrentTimestamp(),
        timeZoneId)
          .doColumnarCodeGen(args)
    }
  }

  class ColumnarNow() extends Now()
      with ColumnarExpression {
    unimplemented()
    override def doColumnarCodeGen(args: Object): (TreeNode, ArrowType) = {
      new ColumnarCurrentTimestamp().doColumnarCodeGen(args)
    }
  }

  class ColumnarHour(child: Expression,
      timeZoneId: Option[String] = None) extends Hour(child, timeZoneId) with ColumnarExpression {

    buildCheck()

    def buildCheck(): Unit = {
      if (child.dataType != TimestampType) {
        throw new UnsupportedOperationException(
          s"${child.dataType} is not supported in ColumnarHour")
      }
    }

    override def doColumnarCodeGen(args: Object): (TreeNode, ArrowType) = {
      val (childNodeUtc, childTypeUtc) =
        child.asInstanceOf[ColumnarExpression].doColumnarCodeGen(args)
      val (childNode, childType) = ConverterUtils.toGandivaTimestamp(childNodeUtc, childTypeUtc,
        timeZoneId)
      val outType = ArrowUtils.toArrowType(LongType, null)
      val funcNode = TreeBuilder.makeFunction(
        "extractHour", Lists.newArrayList(childNode), outType)
      ConverterUtils.toInt32(funcNode, outType)
    }
  }

  class ColumnarMinute(child: Expression,
      timeZoneId: Option[String] = None) extends Minute(child, timeZoneId) with ColumnarExpression {

    buildCheck()

    def buildCheck(): Unit = {
      if (child.dataType != TimestampType) {
        throw new UnsupportedOperationException(
          s"${child.dataType} is not supported in ColumnarMinute")
      }
    }

    override def doColumnarCodeGen(args: Object): (TreeNode, ArrowType) = {
      val (childNodeUtc, childTypeUtc) =
        child.asInstanceOf[ColumnarExpression].doColumnarCodeGen(args)
      val (childNode, childType) = ConverterUtils.toGandivaTimestamp(childNodeUtc, childTypeUtc,
        timeZoneId)
      val outType = ArrowUtils.toArrowType(LongType, null)
      val funcNode = TreeBuilder.makeFunction(
        "extractMinute", Lists.newArrayList(childNode), outType)
      ConverterUtils.toInt32(funcNode, outType)
    }
  }

  class ColumnarSecond(child: Expression,
      timeZoneId: Option[String] = None) extends Second(child, timeZoneId) with ColumnarExpression {

    buildCheck()

    def buildCheck(): Unit = {
      if (child.dataType != TimestampType) {
        throw new UnsupportedOperationException(
          s"${child.dataType} is not supported in ColumnarSecond")
      }
    }

    override def doColumnarCodeGen(args: Object): (TreeNode, ArrowType) = {
      val (childNodeUtc, childTypeUtc) =
        child.asInstanceOf[ColumnarExpression].doColumnarCodeGen(args)
      val (childNode, childType) = ConverterUtils.toGandivaTimestamp(childNodeUtc, childTypeUtc,
        timeZoneId)
      val outType = ArrowUtils.toArrowType(LongType, null)
      val funcNode = TreeBuilder.makeFunction(
        "extractSecond", Lists.newArrayList(childNode), outType)
      ConverterUtils.toInt32(funcNode, outType)
    }
  }

  class ColumnarDayOfMonth(child: Expression) extends DayOfMonth(child) with
      ColumnarExpression {

    buildCheck()

    def buildCheck(): Unit = {
      val supportedTypes = List(DateType, TimestampType)
      if (supportedTypes.indexOf(child.dataType) == -1) {
        throw new UnsupportedOperationException(
          s"${child.dataType} is not supported in ColumnarDayOfMonth")
      }
    }

    override def doColumnarCodeGen(args: Object): (TreeNode, ArrowType) = {
      val (childNodeUtc, childTypeUtc) =
        child.asInstanceOf[ColumnarExpression].doColumnarCodeGen(args)
      val (childNode, childType) = ConverterUtils.toGandivaTimestamp(childNodeUtc, childTypeUtc)
      val outType = ArrowUtils.toArrowType(LongType, null)
      val funcNode = TreeBuilder.makeFunction(
        "extractDay", Lists.newArrayList(childNode), outType)
      ConverterUtils.toInt32(funcNode, outType)
    }
  }

  class ColumnarDayOfYear(child: Expression) extends DayOfYear(child) with
      ColumnarExpression {

    buildCheck()

    def buildCheck(): Unit = {
      val supportedTypes = List(DateType, TimestampType)
      if (supportedTypes.indexOf(child.dataType) == -1) {
        throw new UnsupportedOperationException(
          s"${child.dataType} is not supported in ColumnarDayOfYear")
      }
    }

    override def doColumnarCodeGen(args: Object): (TreeNode, ArrowType) = {
      val (childNodeUtc, childTypeUtc) =
        child.asInstanceOf[ColumnarExpression].doColumnarCodeGen(args)
      val (childNode, childType) = ConverterUtils.toGandivaTimestamp(childNodeUtc, childTypeUtc)
      val outType = ArrowUtils.toArrowType(LongType, null)
      val funcNode = TreeBuilder.makeFunction(
        "extractDoy", Lists.newArrayList(childNode), outType)
      ConverterUtils.toInt32(funcNode, outType)
    }
  }

  class ColumnarDayOfWeek(child: Expression) extends DayOfWeek(child) with
      ColumnarExpression {

    buildCheck()

    def buildCheck(): Unit = {
      val supportedTypes = List(DateType, TimestampType)
      if (supportedTypes.indexOf(child.dataType) == -1) {
        throw new UnsupportedOperationException(
          s"${child.dataType} is not supported in ColumnarDayOfWeek")
      }
    }

    override def doColumnarCodeGen(args: Object): (TreeNode, ArrowType) = {
      val (childNodeUtc, childTypeUtc) =
        child.asInstanceOf[ColumnarExpression].doColumnarCodeGen(args)
      val (childNode, childType) = ConverterUtils.toGandivaTimestamp(childNodeUtc, childTypeUtc)
      val outType = ArrowUtils.toArrowType(LongType, null)
      val funcNode = TreeBuilder.makeFunction(
        "extractDow", Lists.newArrayList(childNode), outType)
      ConverterUtils.toInt32(funcNode, outType)
    }
  }

  class ColumnarMonth(child: Expression) extends Month(child) with
      ColumnarExpression {

    buildCheck()

    def buildCheck(): Unit = {
      val supportedTypes = List(DateType, TimestampType)
      if (supportedTypes.indexOf(child.dataType) == -1) {
        throw new UnsupportedOperationException(
          s"${child.dataType} is not supported in ColumnarMonth")
      }
    }

    override def doColumnarCodeGen(args: Object): (TreeNode, ArrowType) = {
      val (childNodeUtc, childTypeUtc) =
        child.asInstanceOf[ColumnarExpression].doColumnarCodeGen(args)
      val (childNode, childType) = ConverterUtils.toGandivaTimestamp(childNodeUtc, childTypeUtc)
      val outType = ArrowUtils.toArrowType(LongType, null)
      val funcNode = TreeBuilder.makeFunction(
        "extractMonth", Lists.newArrayList(childNode), outType)
      ConverterUtils.toInt32(funcNode, outType)
    }
  }

  class ColumnarYear(child: Expression) extends Year(child) with
      ColumnarExpression {
    val gName = "extractYear"

    override def supportColumnarCodegen(args: java.lang.Object): Boolean = {
      codegenFuncList.contains(gName) && 
      child.asInstanceOf[ColumnarExpression].supportColumnarCodegen(args)
    }

    buildCheck()

    def buildCheck(): Unit = {
      val supportedTypes = List(DateType, TimestampType)
      if (supportedTypes.indexOf(child.dataType) == -1) {
        throw new UnsupportedOperationException(
          s"${child.dataType} is not supported in ColumnarYear")
      }
    }

    override def doColumnarCodeGen(args: Object): (TreeNode, ArrowType) = {
      val (childNodeUtc, childTypeUtc) =
        child.asInstanceOf[ColumnarExpression].doColumnarCodeGen(args)
      val (childNode, childType) = ConverterUtils.toGandivaTimestamp(childNodeUtc, childTypeUtc)
      val outType = ArrowUtils.toArrowType(LongType, null)
      val funcNode = TreeBuilder.makeFunction(
        "extractYear", Lists.newArrayList(childNode), outType)
      ConverterUtils.toInt32(funcNode, outType)
    }
  }

  class ColumnarUnixDate(child: Expression) extends UnixDate(child) with
      ColumnarExpression {

    buildCheck()

    def buildCheck(): Unit = {
      val supportedTypes = List(DateType)
      if (supportedTypes.indexOf(child.dataType) == -1) {
        throw new UnsupportedOperationException(
          s"${child.dataType} is not supported in ColumnarUnixDate")
      }
    }

    override def doColumnarCodeGen(args: Object): (TreeNode, ArrowType) = {
      val (childNode, childType) = child.asInstanceOf[ColumnarExpression].doColumnarCodeGen(args)
      val outType = CodeGeneration.getResultType(dataType)
      val funcNode = TreeBuilder.makeFunction(
        "unix_date", Lists.newArrayList(childNode), outType)
      (funcNode, outType)
    }
  }

  class ColumnarUnixSeconds(child: Expression) extends UnixSeconds(child) with
      ColumnarExpression {

    buildCheck()

    def buildCheck(): Unit = {
      val supportedTypes = List(TimestampType)
      if (supportedTypes.indexOf(child.dataType) == -1) {
        throw new UnsupportedOperationException(
          s"${child.dataType} is not supported in ColumnarUnixSeconds")
      }
    }

    override def doColumnarCodeGen(args: Object): (TreeNode, ArrowType) = {
      val (childNodeUtc, childTypeUtc) =
        child.asInstanceOf[ColumnarExpression].doColumnarCodeGen(args)
      val (childNode, childType) = ConverterUtils.toGandivaMicroUTCTimestamp(childNodeUtc,
        childTypeUtc)
      val outType = CodeGeneration.getResultType(dataType)
      val funcNode = TreeBuilder.makeFunction(
        "unix_seconds", Lists.newArrayList(childNode), outType)
      (funcNode, outType)
    }
  }

  class ColumnarUnixMillis(child: Expression) extends UnixMillis(child) with
      ColumnarExpression {

    buildCheck()

    def buildCheck(): Unit = {
      val supportedTypes = List(TimestampType)
      if (supportedTypes.indexOf(child.dataType) == -1) {
        throw new UnsupportedOperationException(
          s"${child.dataType} is not supported in ColumnarUnixMillis")
      }
    }

    override def doColumnarCodeGen(args: Object): (TreeNode, ArrowType) = {
      val (childNodeUtc, childTypeUtc) =
        child.asInstanceOf[ColumnarExpression].doColumnarCodeGen(args)
      val (childNode, childType) = ConverterUtils.toGandivaMicroUTCTimestamp(childNodeUtc,
        childTypeUtc)
      val outType = CodeGeneration.getResultType(dataType)
      val funcNode = TreeBuilder.makeFunction(
        "unix_millis", Lists.newArrayList(childNode), outType)
      (funcNode, outType)
    }
  }

  class ColumnarUnixMicros(child: Expression) extends UnixMicros(child) with
      ColumnarExpression {

    buildCheck()

    def buildCheck(): Unit = {
      val supportedTypes = List(TimestampType)
      if (supportedTypes.indexOf(child.dataType) == -1) {
        throw new UnsupportedOperationException(
          s"${child.dataType} is not supported in ColumnarUnixMicros")
      }
    }

    override def doColumnarCodeGen(args: Object): (TreeNode, ArrowType) = {
      val (childNodeUtc, childTypeUtc) =
        child.asInstanceOf[ColumnarExpression].doColumnarCodeGen(args)
      val (childNode, childType) = ConverterUtils.toGandivaMicroUTCTimestamp(childNodeUtc,
        childTypeUtc)
      val outType = CodeGeneration.getResultType(dataType)
      val funcNode = TreeBuilder.makeFunction(
        "unix_micros", Lists.newArrayList(childNode), outType)
      (funcNode, outType)
    }
  }

  class ColumnarSecondsToTimestamp(child: Expression) extends SecondsToTimestamp(child) with
      ColumnarExpression {

    buildCheck()

    def buildCheck(): Unit = {
      val supportedTypes = List(IntegerType, LongType)
      if (supportedTypes.indexOf(child.dataType) == -1) {
        throw new UnsupportedOperationException(
          s"${child.dataType} is not supported in ColumnarSecondsToTimestamp")
      }
    }

    override def doColumnarCodeGen(args: Object): (TreeNode, ArrowType) = {
      val (childNode, childType) = child.asInstanceOf[ColumnarExpression].doColumnarCodeGen(args)
      val outType = CodeGeneration.getResultType(dataType)
      val funcNode = TreeBuilder.makeFunction(
        "seconds_to_timestamp", Lists.newArrayList(childNode), outType)
      (funcNode, outType)
    }
  }

  class ColumnarMillisToTimestamp(child: Expression) extends MillisToTimestamp(child) with
      ColumnarExpression {

    buildCheck()

    def buildCheck(): Unit = {
      val supportedTypes = List(IntegerType, LongType)
      if (supportedTypes.indexOf(child.dataType) == -1) {
        throw new UnsupportedOperationException(
          s"${child.dataType} is not supported in ColumnarMillisToTimestamp")
      }
    }

    override def doColumnarCodeGen(args: Object): (TreeNode, ArrowType) = {
      val (childNode, childType) = child.asInstanceOf[ColumnarExpression].doColumnarCodeGen(args)
      val outType = CodeGeneration.getResultType(dataType)
      val funcNode = TreeBuilder.makeFunction(
        "millis_to_timestamp", Lists.newArrayList(childNode), outType)
      (funcNode, outType)
    }
  }

  class ColumnarMicrosToTimestamp(child: Expression) extends MicrosToTimestamp(child) with
      ColumnarExpression {
    val gName = "micros_to_timestamp"

    override def supportColumnarCodegen(args: java.lang.Object): Boolean = {
      codegenFuncList.contains(gName) && 
      child.asInstanceOf[ColumnarExpression].supportColumnarCodegen(args)
    }

    buildCheck()

    def buildCheck(): Unit = {
      val supportedTypes = List(IntegerType, LongType)
      if (supportedTypes.indexOf(child.dataType) == -1) {
        throw new UnsupportedOperationException(
          s"${child.dataType} is not supported in ColumnarMicrosToTimestamp")
      }
    }

    override def doColumnarCodeGen(args: Object): (TreeNode, ArrowType) = {
      val (childNode, childType) = child.asInstanceOf[ColumnarExpression].doColumnarCodeGen(args)
      val outType = CodeGeneration.getResultType(dataType)
      val funcNode = TreeBuilder.makeFunction(
        "micros_to_timestamp", Lists.newArrayList(childNode), outType)
      (funcNode, outType)
    }
  }

  /**
    * Converts time string with given pattern to Unix timestamp (in seconds), returns null if fail.
    * The input is the date/time for local timezone (can be configured in spark) and the result is
    * the timestamp for UTC. So we need consider timezone difference.
    * */
  class ColumnarUnixTimestamp(
      left: Expression,
      right: Expression,
      timeZoneId: Option[String] = None,
      failOnError: Boolean = SQLConf.get.ansiEnabled)
      extends UnixTimestamp(left, right, timeZoneId, failOnError) with
      ColumnarExpression {

    val gName = "unix_seconds"

    val yearMonthDayFormat = "yyyy-MM-dd"
    val yearMonthDayTimeFormat = "yyyy-MM-dd HH:mm:ss"
    val yearMonthDayTimeNoSepFormat = "yyyyMMddHHmmss"
    val yearMonthDayNoSepFormat = "yyyyMMdd"
    var formatLiteral: String = null

    buildCheck()

    def buildCheck(): Unit = {
      val supportedTypes = List(TimestampType, StringType, DateType)
      if (supportedTypes.indexOf(left.dataType) == -1) {
        throw new UnsupportedOperationException(
          s"${left.dataType} is not supported in ColumnarUnixTimestamp.")
      }
      // The format is only applicable for StringType left input.
      if (left.dataType == StringType) {
        right match {
          case literal: ColumnarLiteral =>
            this.formatLiteral = literal.value.toString.trim
            // Only support yyyy-MM-dd or yyyy-MM-dd HH:mm:ss.
            if (!this.formatLiteral.equals(yearMonthDayFormat) &&
              !this.formatLiteral.equals(yearMonthDayTimeFormat) &&
              !this.formatLiteral.equals(yearMonthDayTimeNoSepFormat) &&
              !this.formatLiteral.equals(yearMonthDayNoSepFormat)) {
              throw new UnsupportedOperationException(
                s"$formatLiteral is not supported in ColumnarUnixTimestamp.")
            }
          case _ =>
            throw new UnsupportedOperationException("Only literal format is" +
              " supported for ColumnarUnixTimestamp!")
        }
      }
    }

    override def supportColumnarCodegen(args: Object): Boolean = {
<<<<<<< HEAD
      codegenFuncList.contains(gName) &&
        left.asInstanceOf[ColumnarExpression].supportColumnarCodegen(args) &&
=======
      false && left.asInstanceOf[ColumnarExpression].supportColumnarCodegen(args) &&
>>>>>>> 03610d3f
        right.asInstanceOf[ColumnarExpression].supportColumnarCodegen(args)
    }

    override def doColumnarCodeGen(args: Object): (TreeNode, ArrowType) = {
      val (leftNode, leftType) = left.asInstanceOf[ColumnarExpression].doColumnarCodeGen(args)
      val outType = CodeGeneration.getResultType(dataType)
      val milliType = new ArrowType.Date(DateUnit.MILLISECOND)
      val dateNode = if (left.dataType == TimestampType) {
        val milliNode = ConverterUtils.convertTimestampToMicro(leftNode, leftType)._1
        TreeBuilder.makeFunction(
          "unix_seconds", Lists.newArrayList(milliNode), CodeGeneration.getResultType(dataType))
      } else if (left.dataType == StringType) {
        if (this.formatLiteral.equals(yearMonthDayFormat)) {
          // Convert from UTF8 to Date[Millis].
          val dateNode = TreeBuilder.makeFunction(
            "castDATE_nullsafe", Lists.newArrayList(leftNode), milliType)
          val intNode = TreeBuilder.makeFunction("castBIGINT",
            Lists.newArrayList(dateNode), outType)
          // Convert from milliseconds to seconds.
          TreeBuilder.makeFunction("divide", Lists.newArrayList(
            ConverterUtils.subtractTimestampOffset(intNode),
            TreeBuilder.makeLiteral(java.lang.Long.valueOf(1000L))), outType)
        } else if (this.formatLiteral.equals(yearMonthDayTimeFormat)) {
          val timestampType = new ArrowType.Timestamp(TimeUnit.MILLISECOND, "UTC")
          val timestampNode = TreeBuilder.makeFunction("castTIMESTAMP_withCarrying",
            Lists.newArrayList(leftNode), timestampType)
          val castNode = TreeBuilder.makeFunction("castBIGINT",
            Lists.newArrayList(timestampNode), outType)
          TreeBuilder.makeFunction("divide", Lists.newArrayList(
            ConverterUtils.subtractTimestampOffset(castNode),
            TreeBuilder.makeLiteral(java.lang.Long.valueOf(1000L))), outType)
        } else if (this.formatLiteral.equals(yearMonthDayTimeNoSepFormat) ||
          this.formatLiteral.equals(yearMonthDayNoSepFormat)) {
          val timestampType = new ArrowType.Timestamp(TimeUnit.MILLISECOND, "UTC")
          val timestampNode = TreeBuilder.makeFunction("castTIMESTAMP_withCarrying_withoutSep",
            Lists.newArrayList(leftNode), timestampType)
          // The result is in milliseconds.
          val castNode = TreeBuilder.makeFunction("castBIGINT",
            Lists.newArrayList(timestampNode), outType)
          // Convert to the timestamp in seconds.
          TreeBuilder.makeFunction("divide", Lists.newArrayList(
            ConverterUtils.subtractTimestampOffset(castNode),
            TreeBuilder.makeLiteral(java.lang.Long.valueOf(1000L))), outType)
        } else {
          throw new RuntimeException("Unexpected format for ColumnarUnixTimestamp!")
        }
      } else {
        // Convert from Date[Day] to seconds.
        TreeBuilder.makeFunction(
          "unix_date_seconds", Lists.newArrayList(leftNode), outType)
      }
      (dateNode, outType)
    }
  }

  // The datatype is TimestampType.
  // Internally, a timestamp is stored as the number of microseconds from unix epoch.
  case class ColumnarGetTimestamp(leftChild: Expression,
                             rightChild: Expression,
                             timeZoneId: Option[String] = None)
      extends ToTimestamp with ColumnarExpression {

    override def left: Expression = leftChild
    override def right : Expression = rightChild
    override def canEqual(that: Any): Boolean = true
    // The below functions are consistent with spark GetTimestamp.
    override val downScaleFactor = 1
    override def dataType: DataType = TimestampType
    override def withTimeZone(timeZoneId: String): TimeZoneAwareExpression =
      copy(timeZoneId = Option(timeZoneId))
    override def failOnError: Boolean = SQLConf.get.ansiEnabled

    buildCheck()

    def buildCheck(): Unit = {
      val parserPolicy = SQLConf.get.getConf(SQLConf.LEGACY_TIME_PARSER_POLICY);
      // TODO: support "exception" time parser policy.
      if (!parserPolicy.equalsIgnoreCase("corrected")) {
        throw new UnsupportedOperationException(
          s"$parserPolicy is NOT a supported time parser policy");
      }
      
      val supportedTypes = List(StringType)
      if (supportedTypes.indexOf(left.dataType) == -1) {
        throw new UnsupportedOperationException(
          s"${left.dataType} is not supported in ColumnarUnixTimestamp.")
      }
      if (left.dataType == StringType) {
        right match {
          case literal: ColumnarLiteral =>
            val format = literal.value.toString.trim
            // TODO: support other format.
            if (!format.equals("yyyy-MM-dd")) {
              throw new UnsupportedOperationException(
                s"$format is not supported in ColumnarUnixTimestamp.")
            }
          case _ =>
        }
      }
    }

    override def doColumnarCodeGen(args: Object): (TreeNode, ArrowType) = {
      // Use default timeZoneId. Give specific timeZoneId if needed in the future.
      val outType = CodeGeneration.getResultType(TimestampType)
      val (leftNode, leftType) = left.asInstanceOf[ColumnarExpression].doColumnarCodeGen(args)
      // convert to milli, then convert to micro
      val intermediateType = new ArrowType.Timestamp(TimeUnit.MILLISECOND, null)

      right match {
        case literal: ColumnarLiteral =>
          val format = literal.value.toString.trim
          if (format.equals("yyyy-MM-dd")) {
            val funcNode = TreeBuilder.makeFunction("castTIMESTAMP_with_validation_check",
              Lists.newArrayList(leftNode), intermediateType)
            ConverterUtils.convertTimestampToMicro(funcNode, intermediateType)
          } else {
            // TODO: add other format support.
            throw new UnsupportedOperationException(
              s"$format is not supported in ColumnarUnixTimestamp.")
          }
      }
    }

    // For spark 3.2.
    protected def withNewChildrenInternal(newLeft: Expression, newRight: Expression):
    ColumnarGetTimestamp =
      copy(leftChild = newLeft, rightChild = newRight)
  }

  /**
    * The result is the date/time for local timezone (can be configured in spark). The input is
    * the timestamp for UTC. So we need consider timezone difference.
    */
  class ColumnarFromUnixTime(left: Expression, right: Expression)
      extends FromUnixTime(left, right) with
      ColumnarExpression {
        
    override def supportColumnarCodegen(args: Object): Boolean = {
      false && left.asInstanceOf[ColumnarExpression].supportColumnarCodegen(args) &&
        right.asInstanceOf[ColumnarExpression].supportColumnarCodegen(args)
    }

    var formatLiteral: String = null
    val yearMonthDayFormat = "yyyy-MM-dd"
    val yearMonthDayNoSepFormat = "yyyyMMdd"
    val yearMonthDayTimeFormat = "yyyy-MM-dd HH:mm:ss"

    buildCheck()

    def buildCheck(): Unit = {
      val supportedTypes = List(LongType)
      if (supportedTypes.indexOf(left.dataType) == -1) {
        throw new UnsupportedOperationException(
          s"${left.dataType} is not supported in ColumnarFromUnixTime.")
      }
      if (left.dataType == LongType) {
        right match {
          case literal: ColumnarLiteral =>
            this.formatLiteral = literal.value.toString.trim
            if (!formatLiteral.equals(yearMonthDayFormat) &&
              !formatLiteral.equals(yearMonthDayNoSepFormat) &&
              !formatLiteral.equals(yearMonthDayTimeFormat)) {
              throw new UnsupportedOperationException(
                s"$format is not supported in ColumnarFromUnixTime.")
            }
          case _ =>
            throw new UnsupportedOperationException("Only literal format is supported!")
        }
      }
    }

    override def doColumnarCodeGen(args: Object): (TreeNode, ArrowType) = {
      val (leftNode, _) = left.asInstanceOf[ColumnarExpression].doColumnarCodeGen(args)
      val outType = CodeGeneration.getResultType(dataType)
      if (this.formatLiteral.equals(yearMonthDayFormat) ||
        this.formatLiteral.equals(yearMonthDayNoSepFormat)) {
        val date32LeftNode = if (left.dataType == LongType) {
          // cast unix seconds to date64()
          val milliNode = TreeBuilder.makeFunction("multiply", Lists.newArrayList(leftNode,
            TreeBuilder.makeLiteral(java.lang.Long.valueOf(1000L))), new ArrowType.Int(8 * 8, true))
          val date64Node = TreeBuilder.makeFunction("castDATE",
            Lists.newArrayList(ConverterUtils.addTimestampOffset(milliNode)),
              new ArrowType.Date(DateUnit.MILLISECOND))
          TreeBuilder.makeFunction("castDATE", Lists.newArrayList(date64Node),
            new ArrowType.Date(DateUnit.DAY))
        } else {
          throw new UnsupportedOperationException(
            s"${left.dataType} is not supported in ColumnarFromUnixTime.")
        }
        var formatLength = 0L
        right match {
          case literal: ColumnarLiteral =>
            val format = literal.value.toString.trim
            if (format.equals(yearMonthDayFormat)) {
              formatLength = 10L
            } else if (format.equals(yearMonthDayNoSepFormat)) {
              formatLength = 8L
            }
        }
        val dateNode = TreeBuilder.makeFunction(
          "castVARCHAR", Lists.newArrayList(date32LeftNode,
            TreeBuilder.makeLiteral(java.lang.Long.valueOf(formatLength))), outType)
        (dateNode, outType)
      } else if (this.formatLiteral.equals(yearMonthDayTimeFormat)) {
        // Only millisecond based input is expected in following functions, but the raw input
        // is second based. So we make the below conversion.
        val tsInMilliSecNode = TreeBuilder.makeFunction("multiply", Lists.newArrayList(
          leftNode, TreeBuilder.makeLiteral(java.lang.Long.valueOf(1000L))),
          new ArrowType.Int(64, true))
        val timestampType = new ArrowType.Timestamp(TimeUnit.MILLISECOND, null)
        val timestampNode = TreeBuilder.makeFunction("castTIMESTAMP",
          Lists.newArrayList(ConverterUtils.addTimestampOffset(tsInMilliSecNode)), timestampType)
        // The largest length for yyyy-MM-dd HH:mm:ss.
        val lenNode = TreeBuilder.makeLiteral(java.lang.Long.valueOf(19L))
        val resultNode = TreeBuilder.makeFunction("castVARCHAR",
          Lists.newArrayList(timestampNode, lenNode), outType)
        (resultNode, outType)
      } else {
        throw new RuntimeException("Unexpected format is used!")
      }
    }
  }

  class ColumnarDateSub(left: Expression, right: Expression) extends
      DateSub(left, right) with ColumnarExpression {

    buildCheck()

    def buildCheck(): Unit = {
      val supportedLeftTypes = List(DateType)
      val supportedRightTypes = List(IntegerType, ShortType, ByteType)
      if (supportedLeftTypes.indexOf(left.dataType) == -1 ||
          supportedRightTypes.indexOf(right.dataType) == -1) {
        throw new UnsupportedOperationException(
          s"${left.dataType} or ${right.dataType} is not supported in ColumnarDateDiff.")
      }
    }

    override def doColumnarCodeGen(args: Object): (TreeNode, ArrowType) = {
      val (leftNode, leftType) = left.asInstanceOf[ColumnarExpression].doColumnarCodeGen(args)
      val (rightNode, rightType) = right.asInstanceOf[ColumnarExpression].doColumnarCodeGen(args)
      val outType = CodeGeneration.getResultType(dataType)
      val funcNode = TreeBuilder.makeFunction(
        "date_sub", Lists.newArrayList(leftNode, rightNode), outType)
      (funcNode, outType)
    }
  }

  class ColumnarDateDiff(left: Expression, right: Expression)
      extends DateDiff(left, right) with ColumnarExpression {

    buildCheck()

    def buildCheck(): Unit = {
      val supportedTypes = List(DateType)
      if (supportedTypes.indexOf(left.dataType) == -1 ||
          supportedTypes.indexOf(right.dataType) == -1) {
        throw new UnsupportedOperationException(
          s"${left.dataType} is not supported in ColumnarDateDiff.")
      }
    }

    override def doColumnarCodeGen(args: Object): (TreeNode, ArrowType) = {
      val (leftNode, leftType) = left.asInstanceOf[ColumnarExpression].doColumnarCodeGen(args)
      val (rightNode, rightType) = right.asInstanceOf[ColumnarExpression].doColumnarCodeGen(args)
      val outType = CodeGeneration.getResultType(dataType)
      val funcNode = TreeBuilder.makeFunction(
        "date_diff", Lists.newArrayList(leftNode, rightNode), outType)
      (funcNode, outType)
    }

    override def supportColumnarCodegen(args: Object): Boolean = {
      false && left.asInstanceOf[ColumnarExpression].supportColumnarCodegen(args) &&
        right.asInstanceOf[ColumnarExpression].supportColumnarCodegen(args)
    }
  }

  class ColumnarMakeDate(
      year: Expression,
      month: Expression,
      day: Expression,
      failOnError: Boolean = SQLConf.get.ansiEnabled)
      extends MakeDate(year, month, day, failOnError) with ColumnarExpression {
    unimplemented()
    override def doColumnarCodeGen(args: Object): (TreeNode, ArrowType) = {
      val (yearNode, yearType) = year.asInstanceOf[ColumnarExpression].doColumnarCodeGen(args)
      val (monthNode, monthType) = month.asInstanceOf[ColumnarExpression].doColumnarCodeGen(args)
      val (dayNode, dayType) = day.asInstanceOf[ColumnarExpression].doColumnarCodeGen(args)
      val outType = CodeGeneration.getResultType(dataType)
      val funcNode = TreeBuilder.makeFunction(
        "make_date", Lists.newArrayList(yearNode, monthNode, dayNode), outType)
      (funcNode, outType)
    }
  }
  class ColumnarMakeTimestamp(
      year: Expression,
      month: Expression,
      day: Expression,
      hour: Expression,
      min: Expression,
      sec: Expression,
      timezone: Option[Expression] = None,
      timeZoneId: Option[String] = None,
      failOnError: Boolean = SQLConf.get.ansiEnabled)
      extends MakeTimestamp(year, month, day, hour, min, sec, timezone, timeZoneId, failOnError)
          with ColumnarExpression {
    unimplemented()
    override def doColumnarCodeGen(args: Object): (TreeNode, ArrowType) = {
      val (yearNode, yearType) = year.asInstanceOf[ColumnarExpression].doColumnarCodeGen(args)
      val (monthNode, monthType) = month.asInstanceOf[ColumnarExpression].doColumnarCodeGen(args)
      val (dayNode, dayType) = day.asInstanceOf[ColumnarExpression].doColumnarCodeGen(args)
      val (hourNode, hourType) = hour.asInstanceOf[ColumnarExpression].doColumnarCodeGen(args)
      val (minNode, minType) = min.asInstanceOf[ColumnarExpression].doColumnarCodeGen(args)
      val (secNode, secType) = sec.asInstanceOf[ColumnarExpression].doColumnarCodeGen(args)
      val outType = CodeGeneration.getResultType(dataType)
      val funcNode = TreeBuilder.makeFunction(
        "make_timestamp", Lists.newArrayList(yearNode, monthNode, dayNode, hourNode,
          minNode, secNode), outType)
      (funcNode, outType)
    }
  }

  def castTimestampFromDate(child: Expression,
      timeZoneId: Option[String] = None): ColumnarExpression = {
    new ColumnarCast(child, DateType, timeZoneId, null)
  }

  def castDateFromTimestamp(child: Expression,
      timeZoneId: Option[String] = None): ColumnarExpression = {
    new ColumnarCast(child, TimestampType, timeZoneId, null)
  }

  def unimplemented(): Unit = {
    throw new UnsupportedOperationException()
  }
}<|MERGE_RESOLUTION|>--- conflicted
+++ resolved
@@ -502,12 +502,8 @@
     }
 
     override def supportColumnarCodegen(args: Object): Boolean = {
-<<<<<<< HEAD
       codegenFuncList.contains(gName) &&
         left.asInstanceOf[ColumnarExpression].supportColumnarCodegen(args) &&
-=======
-      false && left.asInstanceOf[ColumnarExpression].supportColumnarCodegen(args) &&
->>>>>>> 03610d3f
         right.asInstanceOf[ColumnarExpression].supportColumnarCodegen(args)
     }
 
