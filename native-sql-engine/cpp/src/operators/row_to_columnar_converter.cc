/*
 * Licensed to the Apache Software Foundation (ASF) under one or more
 * contributor license agreements.  See the NOTICE file distributed with
 * this work for additional information regarding copyright ownership.
 * The ASF licenses this file to You under the Apache License, Version 2.0
 * (the "License"); you may not use this file except in compliance with
 * the License.  You may obtain a copy of the License at
 *
 *    http://www.apache.org/licenses/LICENSE-2.0
 *
 * Unless required by applicable law or agreed to in writing, software
 * distributed under the License is distributed on an "AS IS" BASIS,
 * WITHOUT WARRANTIES OR CONDITIONS OF ANY KIND, either express or implied.
 * See the License for the specific language governing permissions and
 * limitations under the License.
 */

#include "operators/row_to_columnar_converter.h"

#include <immintrin.h>
#include <x86intrin.h>

#include <algorithm>
#include <iostream>

namespace sparkcolumnarplugin {
namespace rowtocolumnar {

inline int64_t CalculateBitSetWidthInBytes(int32_t numFields) {
  return ((numFields + 63) / 64) * 8;
}

inline int64_t GetFieldOffset(int64_t nullBitsetWidthInBytes, int32_t index) {
  return nullBitsetWidthInBytes + 8L * index;
}

inline bool IsNull(uint8_t* buffer_address, int32_t index) {
  int64_t mask = 1L << (index & 0x3f);  // mod 64 and shift
  int64_t wordOffset = (index >> 6) * 8;
  int64_t value = *((int64_t*)(buffer_address + wordOffset));
  return (value & mask) != 0;
}

inline int32_t CalculateHeaderPortionInBytes(int32_t num_elements) {
  return 8 + ((num_elements + 63) / 64) * 8;
}

arrow::Status CreateArrayData(int32_t row_start, std::shared_ptr<arrow::Schema> schema, int32_t  batch_rows,
                              int32_t dummy_columnar_id, int64_t dummy_fieldOffset,
                              std::vector<int64_t>& offsets, uint8_t* memory_address_,
<<<<<<< HEAD
                              std::shared_ptr<arrow::ArrayData>* dummyarray,
                              arrow::MemoryPool* pool, bool support_avx512,
                              std::vector<arrow::Type::type>& typevec,
                              std::vector<uint8_t>& typewidth,
                              std::vector<std::shared_ptr<arrow::ArrayData>>& columns,
                              int num_fields, std::vector<int64_t> &field_offset_vec) {
  // auto field = schema->field(columnar_id);
  // auto type = field->type();
// printf("num_fields:%d \n",  num_fields);
for (auto columnar_id = 0; columnar_id < num_fields; columnar_id++) {
  auto& array = (columns[columnar_id]);
  int64_t fieldOffset = field_offset_vec[columnar_id];
=======
                              std::shared_ptr<arrow::Array>* array,
                              arrow::MemoryPool* pool, bool support_avx512) {
  auto field = schema->field(columnar_id);
  auto type = field->type();
>>>>>>> e3d2a630

  // printf("typevec[%d]:%d \n",columnar_id,  typevec[columnar_id]);
  switch (typevec[columnar_id]) {
    case arrow::BooleanType::type_id: {
      // arrow::ArrayData out_data;
      // (*array)->length = num_rows;
      // (*array)->buffers.resize(2);
      // (*array)->type = arrow::TypeTraits<arrow::BooleanType>::type_singleton();

      // ARROW_ASSIGN_OR_RAISE((*array)->buffers[1], AllocateBitmap(num_rows, pool));
      // ARROW_ASSIGN_OR_RAISE((*array)->buffers[0], AllocateBitmap(num_rows, pool));
      auto array_data = array->buffers[1]->mutable_data();
      int64_t position = row_start;
      int64_t null_count = 0;

      auto out_is_valid = array->buffers[0]->mutable_data();
      while (position < row_start + batch_rows) {
        bool is_null = IsNull(memory_address_ + offsets[position], columnar_id);
        if (is_null) {
          null_count++;
          arrow::BitUtil::SetBitTo(out_is_valid, position, false);
        } else {
          bool value = *(bool*)(memory_address_ + offsets[position] + fieldOffset);
          arrow::BitUtil::SetBitTo(array_data, position, value);
          arrow::BitUtil::SetBitTo(out_is_valid, position, true);
        }
        position++;
      }
<<<<<<< HEAD
      array->null_count += null_count;
      // *array = MakeArray(std::make_shared<arrow::ArrayData>(std::move(out_data)));
=======
      out_data.null_count = null_count;
      *array = MakeArray(std::make_shared<arrow::ArrayData>(std::move(out_data)));
      return arrow::Status::OK();
      break;
    }
    case arrow::Int8Type::type_id: {
      arrow::ArrayData out_data;
      out_data.length = num_rows;
      out_data.buffers.resize(2);
      out_data.type = arrow::TypeTraits<arrow::Int8Type>::type_singleton();
      ARROW_ASSIGN_OR_RAISE(
          out_data.buffers[1],
          AllocateBuffer(sizeof(arrow::TypeTraits<arrow::Int8Type>::CType) * num_rows,
                         pool));
      ARROW_ASSIGN_OR_RAISE(out_data.buffers[0], AllocateBitmap(num_rows, pool));
      // auto array_data = out_data.buffers[1]->mutable_data();
      auto array_data =
          out_data.GetMutableValues<arrow::TypeTraits<arrow::Int8Type>::CType>(1);
      int64_t position = 0;
      int64_t null_count = 0;
      auto out_is_valid = out_data.buffers[0]->mutable_data();
      while (position < num_rows) {
        bool is_null = IsNull(memory_address_ + offsets[position], columnar_id);
        if (is_null) {
          null_count++;
          arrow::BitUtil::SetBitTo(out_is_valid, position, false);
          array_data[position] = arrow::TypeTraits<arrow::Int8Type>::CType{};
        } else {
          auto value = *(int8_t*)(memory_address_ + offsets[position] + fieldOffset);
          array_data[position] = value;
          arrow::BitUtil::SetBitTo(out_is_valid, position, true);
        }
        position++;
      }
      out_data.null_count = null_count;
      *array = MakeArray(std::make_shared<arrow::ArrayData>(std::move(out_data)));
      return arrow::Status::OK();
      break;
    }
    case arrow::Int16Type::type_id: {
      arrow::ArrayData out_data;
      out_data.length = num_rows;
      out_data.buffers.resize(2);
      out_data.type = arrow::TypeTraits<arrow::Int16Type>::type_singleton();
      ARROW_ASSIGN_OR_RAISE(
          out_data.buffers[1],
          AllocateBuffer(sizeof(arrow::TypeTraits<arrow::Int16Type>::CType) * num_rows,
                         pool));
      ARROW_ASSIGN_OR_RAISE(out_data.buffers[0], AllocateBitmap(num_rows, pool));
      // auto array_data = out_data.buffers[1]->mutable_data();
      auto array_data =
          out_data.GetMutableValues<arrow::TypeTraits<arrow::Int16Type>::CType>(1);
      int64_t position = 0;
      int64_t null_count = 0;
      auto out_is_valid = out_data.buffers[0]->mutable_data();
      while (position < num_rows) {
        bool is_null = IsNull(memory_address_ + offsets[position], columnar_id);
        if (is_null) {
          null_count++;
          arrow::BitUtil::SetBitTo(out_is_valid, position, false);
          array_data[position] = arrow::TypeTraits<arrow::Int16Type>::CType{};
        } else {
          auto value = *(int16_t*)(memory_address_ + offsets[position] + fieldOffset);
          array_data[position] = value;
          arrow::BitUtil::SetBitTo(out_is_valid, position, true);
        }
        position++;
      }
      out_data.null_count = null_count;
      *array = MakeArray(std::make_shared<arrow::ArrayData>(std::move(out_data)));
      return arrow::Status::OK();
      break;
    }
    case arrow::Int32Type::type_id: {
      arrow::ArrayData out_data;
      out_data.length = num_rows;
      out_data.buffers.resize(2);
      out_data.type = arrow::TypeTraits<arrow::Int32Type>::type_singleton();
      ARROW_ASSIGN_OR_RAISE(
          out_data.buffers[1],
          AllocateBuffer(sizeof(arrow::TypeTraits<arrow::Int32Type>::CType) * num_rows,
                         pool));
      ARROW_ASSIGN_OR_RAISE(out_data.buffers[0], AllocateBitmap(num_rows, pool));
      // auto array_data = out_data.buffers[1]->mutable_data();
      auto array_data =
          out_data.GetMutableValues<arrow::TypeTraits<arrow::Int32Type>::CType>(1);
      int64_t position = 0;
      int64_t null_count = 0;
      auto out_is_valid = out_data.buffers[0]->mutable_data();
      while (position < num_rows) {
        bool is_null = IsNull(memory_address_ + offsets[position], columnar_id);
        if (is_null) {
          null_count++;
          arrow::BitUtil::SetBitTo(out_is_valid, position, false);
          array_data[position] = arrow::TypeTraits<arrow::Int16Type>::CType{};
        } else {
          auto value = *(int32_t*)(memory_address_ + offsets[position] + fieldOffset);
          array_data[position] = value;
          arrow::BitUtil::SetBitTo(out_is_valid, position, true);
        }
        position++;
      }
      out_data.null_count = null_count;
      *array = MakeArray(std::make_shared<arrow::ArrayData>(std::move(out_data)));
      break;
    }
    case arrow::Int64Type::type_id: {
      arrow::ArrayData out_data;
      out_data.length = num_rows;
      out_data.buffers.resize(2);
      out_data.type = arrow::TypeTraits<arrow::Int64Type>::type_singleton();
      ARROW_ASSIGN_OR_RAISE(
          out_data.buffers[1],
          AllocateBuffer(sizeof(arrow::TypeTraits<arrow::Int64Type>::CType) * num_rows,
                         pool));
      ARROW_ASSIGN_OR_RAISE(out_data.buffers[0], AllocateBitmap(num_rows, pool));
      // auto array_data = out_data.buffers[1]->mutable_data();
      auto array_data =
          out_data.GetMutableValues<arrow::TypeTraits<arrow::Int64Type>::CType>(1);
      int64_t position = 0;
      int64_t null_count = 0;
      auto out_is_valid = out_data.buffers[0]->mutable_data();
      while (position < num_rows) {
        bool is_null = IsNull(memory_address_ + offsets[position], columnar_id);
        if (is_null) {
          null_count++;
          arrow::BitUtil::SetBitTo(out_is_valid, position, false);
          array_data[position] = arrow::TypeTraits<arrow::Int64Type>::CType{};
        } else {
          auto value = *(int64_t*)(memory_address_ + offsets[position] + fieldOffset);
          array_data[position] = value;
          arrow::BitUtil::SetBitTo(out_is_valid, position, true);
        }
        position++;
      }
      out_data.null_count = null_count;
      *array = MakeArray(std::make_shared<arrow::ArrayData>(std::move(out_data)));
      break;
    }
    case arrow::FloatType::type_id: {
      arrow::ArrayData out_data;
      out_data.length = num_rows;
      out_data.buffers.resize(2);
      out_data.type = arrow::TypeTraits<arrow::FloatType>::type_singleton();
      ARROW_ASSIGN_OR_RAISE(
          out_data.buffers[1],
          AllocateBuffer(sizeof(arrow::TypeTraits<arrow::FloatType>::CType) * num_rows,
                         pool));
      ARROW_ASSIGN_OR_RAISE(out_data.buffers[0], AllocateBitmap(num_rows, pool));
      // auto array_data = out_data.buffers[1]->mutable_data();
      auto array_data =
          out_data.GetMutableValues<arrow::TypeTraits<arrow::FloatType>::CType>(1);
      int64_t position = 0;
      int64_t null_count = 0;
      auto out_is_valid = out_data.buffers[0]->mutable_data();
      while (position < num_rows) {
        bool is_null = IsNull(memory_address_ + offsets[position], columnar_id);
        if (is_null) {
          null_count++;
          arrow::BitUtil::SetBitTo(out_is_valid, position, false);
          array_data[position] = arrow::TypeTraits<arrow::FloatType>::CType{};
        } else {
          auto value = *(float*)(memory_address_ + offsets[position] + fieldOffset);
          array_data[position] = value;
          arrow::BitUtil::SetBitTo(out_is_valid, position, true);
        }
        position++;
      }
      out_data.null_count = null_count;
      *array = MakeArray(std::make_shared<arrow::ArrayData>(std::move(out_data)));
      break;
    }
    case arrow::DoubleType::type_id: {
      arrow::ArrayData out_data;
      out_data.length = num_rows;
      out_data.buffers.resize(2);
      out_data.type = arrow::TypeTraits<arrow::DoubleType>::type_singleton();
      ARROW_ASSIGN_OR_RAISE(
          out_data.buffers[1],
          AllocateBuffer(sizeof(arrow::TypeTraits<arrow::DoubleType>::CType) * num_rows,
                         pool));
      ARROW_ASSIGN_OR_RAISE(out_data.buffers[0], AllocateBitmap(num_rows, pool));
      // auto array_data = out_data.buffers[1]->mutable_data();
      auto array_data =
          out_data.GetMutableValues<arrow::TypeTraits<arrow::DoubleType>::CType>(1);
      int64_t position = 0;
      int64_t null_count = 0;
      auto out_is_valid = out_data.buffers[0]->mutable_data();
      while (position < num_rows) {
        bool is_null = IsNull(memory_address_ + offsets[position], columnar_id);
        if (is_null) {
          null_count++;
          arrow::BitUtil::SetBitTo(out_is_valid, position, false);
          array_data[position] = arrow::TypeTraits<arrow::DoubleType>::CType{};
        } else {
          auto value = *(double*)(memory_address_ + offsets[position] + fieldOffset);
          array_data[position] = value;
          arrow::BitUtil::SetBitTo(out_is_valid, position, true);
        }
        position++;
      }
      out_data.null_count = null_count;
      *array = MakeArray(std::make_shared<arrow::ArrayData>(std::move(out_data)));
      break;
    }
    case arrow::BinaryType::type_id:
    case arrow::StringType::type_id: {
      arrow::ArrayData out_data;
      out_data.length = num_rows;
      out_data.buffers.resize(3);
      out_data.type = field->type();
      using offset_type = typename arrow::StringType::offset_type;
      ARROW_ASSIGN_OR_RAISE(out_data.buffers[0], AllocateBitmap(num_rows, pool));
      ARROW_ASSIGN_OR_RAISE(out_data.buffers[1],
                            AllocateBuffer(sizeof(offset_type) * (num_rows + 1), pool));
      ARROW_ASSIGN_OR_RAISE(out_data.buffers[2],
                            AllocateResizableBuffer(20 * num_rows, pool));
      auto validity_buffer = out_data.buffers[0]->mutable_data();
      // initialize all true once allocated
      memset(validity_buffer, 0xff, out_data.buffers[0]->capacity());
      auto array_offset = out_data.GetMutableValues<offset_type>(1);
      auto array_data = out_data.buffers[2]->mutable_data();
      int64_t null_count = 0;

      array_offset[0] = 0;
      for (int64_t position = 0; position < num_rows; position++) {
        bool is_null = IsNull(memory_address_ + offsets[position], columnar_id);
        if (is_null) {
          arrow::BitUtil::SetBitTo(validity_buffer, position, false);
          array_offset[position + 1] = array_offset[position];
          null_count++;
        } else {
          int64_t offsetAndSize =
              *(int64_t*)(memory_address_ + offsets[position] + fieldOffset);
          offset_type length = int32_t(offsetAndSize);
          int32_t wordoffset = int32_t(offsetAndSize >> 32);
          auto value_offset = array_offset[position + 1] =
              array_offset[position] + length;
          uint64_t capacity = out_data.buffers[2]->capacity();

          if (ARROW_PREDICT_FALSE(value_offset >= capacity)) {
            // allocate value buffer again
            // enlarge the buffer by 1.5x
            capacity = capacity + std::max((capacity >> 1), (uint64_t)length);
            auto value_buffer =
                std::static_pointer_cast<arrow::ResizableBuffer>(out_data.buffers[2]);
            value_buffer->Reserve(capacity);
            array_data = value_buffer->mutable_data();
          }

          auto dst_value_base = array_data + array_offset[position];
          auto value_src_ptr = memory_address_ + offsets[position] + wordoffset;
#ifdef __AVX512BW__
          if (ARROW_PREDICT_TRUE(support_avx512)) {
            // write the variable value
            uint32_t k;
            for (k = 0; k + 32 < length; k += 32) {
              __m256i v = _mm256_loadu_si256((const __m256i*)(value_src_ptr + k));
              _mm256_storeu_si256((__m256i*)(dst_value_base + k), v);
            }
            auto mask = (1L << (length - k)) - 1;
            __m256i v = _mm256_maskz_loadu_epi8(mask, value_src_ptr + k);
            _mm256_mask_storeu_epi8(dst_value_base + k, mask, v);
          } else
#endif
          {
            memcpy(dst_value_base, value_src_ptr, length);
          }
        }
      }
      out_data.null_count = null_count;
      if (null_count == 0) {
        out_data.buffers[0] == nullptr;
      }
      *array = MakeArray(std::make_shared<arrow::ArrayData>(std::move(out_data)));
>>>>>>> e3d2a630
      break;
    }
    case arrow::Decimal128Type::type_id: {
      auto field = schema->field(columnar_id);
      auto type = field->type();
      auto dtype = std::dynamic_pointer_cast<arrow::Decimal128Type>(type);
      int32_t precision = dtype->precision();
      int32_t scale = dtype->scale();

      // arrow::ArrayData out_data;
      // (*array)->length = num_rows;
      // (*array)->buffers.resize(2);
      // (*array)->type = arrow::decimal128(precision, scale);
      // ARROW_ASSIGN_OR_RAISE((*array)->buffers[1], AllocateBuffer(16 * num_rows, pool));
      // ARROW_ASSIGN_OR_RAISE((*array)->buffers[0], AllocateBitmap(num_rows, pool));
      auto array_data = array->GetMutableValues<arrow::Decimal128>(1);

      int64_t position = row_start;
      int64_t null_count = 0;
      auto out_is_valid = array->buffers[0]->mutable_data();
      while (position < row_start+batch_rows) {
        bool is_null = IsNull(memory_address_ + offsets[position], columnar_id);
        if (is_null) {
          null_count++;
          arrow::BitUtil::SetBitTo(out_is_valid, position, false);
          array_data[position] = arrow::Decimal128{};
        } else {
          arrow::BitUtil::SetBitTo(out_is_valid, position, true);
          if (precision <= 18) {
            int64_t low_value;
            memcpy(&low_value, memory_address_ + offsets[position] + fieldOffset, 8);
            arrow::Decimal128 value =
                arrow::Decimal128(arrow::BasicDecimal128(low_value));
            array_data[position] = value;
          } else {
            int64_t offsetAndSize;
            memcpy(&offsetAndSize, memory_address_ + offsets[position] + fieldOffset,
                   sizeof(int64_t));
            int32_t length = int32_t(offsetAndSize);
            int32_t wordoffset = int32_t(offsetAndSize >> 32);
            uint8_t bytesValue[length];
            memcpy(bytesValue, memory_address_ + offsets[position] + wordoffset, length);
            uint8_t bytesValue2[16]{};
            for (int k = length - 1; k >= 0; k--) {
              bytesValue2[length - 1 - k] = bytesValue[k];
            }
            if (int8_t(bytesValue[0]) < 0) {
              for (int k = length; k < 16; k++) {
                bytesValue2[k] = 255;
              }
            }
            arrow::Decimal128 value =
                arrow::Decimal128(arrow::BasicDecimal128(bytesValue2));
            array_data[position] = value;
          }
        }
        position++;
      }
      array->null_count += null_count;
      // *array = MakeArray(std::make_shared<arrow::ArrayData>(std::move(out_data)));
      break;
    }
    case arrow::BinaryType::type_id:
    case arrow::StringType::type_id: {
      // arrow::ArrayData out_data;
      // (*array)->length = num_rows;
      // (*array)->buffers.resize(3);
      // (*array)->type = field->type();
      using offset_type = typename arrow::StringType::offset_type;
      // ARROW_ASSIGN_OR_RAISE((*array)->buffers[0], AllocateBitmap(num_rows, pool));
      // ARROW_ASSIGN_OR_RAISE((*array)->buffers[1],
      //                       AllocateBuffer(sizeof(offset_type) * (num_rows + 1), pool));
      // ARROW_ASSIGN_OR_RAISE((*array)->buffers[2],
      //                       AllocateResizableBuffer(20 * num_rows, pool));
      auto validity_buffer = array->buffers[0]->mutable_data();
      // // initialize all true once allocated
      // memset(validity_buffer, 0xff, (*array)->buffers[0]->capacity());
      auto array_offset = array->GetMutableValues<offset_type>(1);
      auto array_data = array->buffers[2]->mutable_data();
      int64_t null_count = 0;

      array_offset[0] = 0;
      for (int64_t position = row_start; position < row_start+batch_rows; position++) {
	// _mm_prefetch(memory_address_, _MM_HINT_T2);
        bool is_null = IsNull(memory_address_ + offsets[position], columnar_id);
        if(ARROW_PREDICT_TRUE(!is_null)) {
          int64_t offsetAndSize =
              *(int64_t*)(memory_address_ + offsets[position] + fieldOffset);
          offset_type length = int32_t(offsetAndSize);
          int32_t wordoffset = int32_t(offsetAndSize >> 32);
          auto value_offset = array_offset[position + 1] =
              array_offset[position] + length;
          uint64_t capacity = array->buffers[2]->capacity();
          // printf("length:%d \n", length);
          // printf("wordoffset:%d \n", wordoffset);

          if (ARROW_PREDICT_FALSE(value_offset >= capacity)) {
            // allocate value buffer again
            // enlarge the buffer by 1.5x
            capacity = capacity + std::max((capacity >> 1), (uint64_t)length);
            auto value_buffer =
                std::static_pointer_cast<arrow::ResizableBuffer>(array->buffers[2]);
            value_buffer->Reserve(capacity);
            array_data = value_buffer->mutable_data();
          }

          auto dst_value_base = array_data + array_offset[position];
          auto value_src_ptr = memory_address_ + offsets[position] + wordoffset;
#ifdef __AVX512BW__
          if (ARROW_PREDICT_TRUE(support_avx512)) {
            // write the variable value
            uint32_t k;
            for (k = 0; k + 32 < length; k += 32) {
              __m256i v = _mm256_loadu_si256((const __m256i*)(value_src_ptr + k));
              _mm256_storeu_si256((__m256i*)(dst_value_base + k), v);
            }
            auto mask = (1L << (length - k)) - 1;
            __m256i v = _mm256_maskz_loadu_epi8(mask, value_src_ptr + k);
            _mm256_mask_storeu_epi8(dst_value_base + k, mask, v);
          } else
#endif
          {
            memcpy(dst_value_base, value_src_ptr, length);
          }
        }
        else {
          arrow::BitUtil::SetBitTo(validity_buffer, position, false);
          array_offset[position + 1] = array_offset[position];
          null_count++;
        }
        _mm_prefetch(memory_address_ + offsets[position+1], _MM_HINT_T0);
      }
      array->null_count += null_count;
      if (null_count == 0) {
        array->buffers[0] == nullptr;
      }
      // *array = MakeArray(std::make_shared<arrow::ArrayData>(std::move(out_data)));
      break;
    }
    default: {
        // arrow::ArrayData out_data;
        // (*array)->length = num_rows;
        // (*array)->buffers.resize(2);
        // (*array)->type = field->type();
        // ARROW_ASSIGN_OR_RAISE(
        //     (*array)->buffers[1],
        //     AllocateBuffer(typewidth[columnar_id] * num_rows,
        //                   pool));
        // ARROW_ASSIGN_OR_RAISE((*array)->buffers[0], AllocateBitmap(num_rows, pool));
        auto array_data = array->buffers[1]->mutable_data();
        // auto array_data =
        //     (*array)->GetMutableValues<arrow::TypeTraits<arrow::Int64Type>::CType>(1);
        int64_t position = row_start;
        int64_t null_count = 0;
        auto out_is_valid = array->buffers[0]->mutable_data();


        // printf("typevec[%d]:%d \n",columnar_id,  typewidth[columnar_id]);
        if (typewidth[columnar_id] > 0) {
          while (position < row_start+batch_rows) {
	  // _mm_prefetch(memory_address_, _MM_HINT_T2);
          const uint8_t* srcptr = (memory_address_ + offsets[position] + fieldOffset);
          bool is_null = IsNull(memory_address_ + offsets[position], columnar_id);
          // std::cout << "is_null:" << is_null << std::endl;
          // auto dataptr = dataptrs[col_index][1];
          auto mask = (1L << (typewidth[columnar_id])) - 1;
          auto shift = _tzcnt_u32(typewidth[columnar_id]);
          // auto buffer_address_tmp = buffer_address + field_offset;
          // for (auto j = row_start; j < row_start + batch_rows; j++) {
            // if (nullvec[col_index] || (!array->IsNull(j))) {
              uint8_t* destptr = array_data + (position << shift);
              if(ARROW_PREDICT_TRUE(!is_null)) {
              // const uint8_t* srcptr = dataptr + (j << shift);
              
              
#ifdef __AVX512BW__
              if (ARROW_PREDICT_TRUE(support_avx512)) {
                __m256i v = _mm256_maskz_loadu_epi8(mask, srcptr);
                _mm256_mask_storeu_epi8(destptr, mask, v);
                // _mm_prefetch(srcptr + 64, _MM_HINT_T0);
              } else
#endif
              {
                memcpy(destptr, srcptr, typewidth[columnar_id]);
              }
            } else {
              null_count++;
              arrow::BitUtil::SetBitTo(out_is_valid, position, false);
              // SetNullAt(buffer_address, offsets[j], field_offset, col_index);
              memset(destptr, 0, typewidth[columnar_id]);
            }
            position++;
            // _mm_prefetch(srcptr + 64, _MM_HINT_T0);
            // _mm_prefetch(memory_address_ + offsets[position], _MM_HINT_T0);
          }
          array->null_count += null_count;
          // *array = MakeArray(std::make_shared<arrow::ArrayData>(std::move(out_data)));
          break;
        } else {
          return arrow::Status::Invalid("Unsupported data type: " + typevec[columnar_id]);
        }
      }
  }
}
  return arrow::Status::OK();
}

arrow::Status RowToColumnarConverter::Init(std::shared_ptr<arrow::RecordBatch>* batch) {
  support_avx512_ = __builtin_cpu_supports("avx512bw");
  int64_t nullBitsetWidthInBytes = CalculateBitSetWidthInBytes(num_cols_);
  for (auto i = 0; i < num_rows_; i++) {
    offsets_.push_back(0);
  }
  for (auto i = 1; i < num_rows_; i++) {
    offsets_[i] = offsets_[i - 1] + row_length_[i - 1];
  }
  std::vector<std::shared_ptr<arrow::Array>> arrays;
  auto num_fields = schema_->num_fields();

  std::vector<arrow::Type::type> typevec;
  std::vector<uint8_t> typewidth;
  std::vector<int64_t> field_offset_vec;
  typevec.resize(num_fields);
  // Store bytes for different fixed width types
  typewidth.resize(num_fields);
  field_offset_vec.resize(num_fields);

 
  std::vector<std::shared_ptr<arrow::ArrayData>> columns;
  columns.resize(num_fields);

  for (auto i = 0; i < num_fields; i++) {
    auto field = schema_->field(i);
<<<<<<< HEAD
    typevec[i] = field->type()->id();
    typewidth[i] = arrow::bit_width(typevec[i]) >> 3;
    field_offset_vec[i] = GetFieldOffset(nullBitsetWidthInBytes, i);

    switch (typevec[i]) {
    case arrow::BooleanType::type_id: {
      arrow::ArrayData out_data;
      out_data.length = num_rows_;
      out_data.buffers.resize(2);
      out_data.type = arrow::TypeTraits<arrow::BooleanType>::type_singleton();
      out_data.null_count = 0;

      ARROW_ASSIGN_OR_RAISE(out_data.buffers[1], AllocateBitmap(num_rows_, m_pool_));
      ARROW_ASSIGN_OR_RAISE(out_data.buffers[0], AllocateBitmap(num_rows_, m_pool_));
      auto validity_buffer = out_data.buffers[0]->mutable_data();
      // initialize all true once allocated
      memset(validity_buffer, 0xff, out_data.buffers[0]->capacity());
      columns[i] = std::make_shared<arrow::ArrayData>(std::move(out_data));
      break;
    }
    case arrow::BinaryType::type_id:
    case arrow::StringType::type_id: {
      arrow::ArrayData out_data;
      out_data.length = num_rows_;
      out_data.buffers.resize(3);
      out_data.type = field->type();
      out_data.null_count = 0;
      using offset_type = typename arrow::StringType::offset_type;
      ARROW_ASSIGN_OR_RAISE(out_data.buffers[0], AllocateBitmap(num_rows_, m_pool_));
      ARROW_ASSIGN_OR_RAISE(out_data.buffers[1],
                            AllocateBuffer(sizeof(offset_type) * (num_rows_ + 1), m_pool_));
      ARROW_ASSIGN_OR_RAISE(out_data.buffers[2],
                            AllocateResizableBuffer(20 * num_rows_, m_pool_));
      auto validity_buffer = out_data.buffers[0]->mutable_data();
      // initialize all true once allocated
      memset(validity_buffer, 0xff, out_data.buffers[0]->capacity());
      columns[i] = std::make_shared<arrow::ArrayData>(std::move(out_data));
      break;
    }
    case arrow::Decimal128Type::type_id: {
      auto dtype = std::dynamic_pointer_cast<arrow::Decimal128Type>(field->type());
      int32_t precision = dtype->precision();
      int32_t scale = dtype->scale();

      arrow::ArrayData out_data;
      out_data.length = num_rows_;
      out_data.buffers.resize(2);
      out_data.type = arrow::decimal128(precision, scale);
      out_data.null_count = 0;
      ARROW_ASSIGN_OR_RAISE(out_data.buffers[1], AllocateBuffer(16 * num_rows_, m_pool_));
      ARROW_ASSIGN_OR_RAISE(out_data.buffers[0], AllocateBitmap(num_rows_, m_pool_));
      auto validity_buffer = out_data.buffers[0]->mutable_data();
      // initialize all true once allocated
      memset(validity_buffer, 0xff, out_data.buffers[0]->capacity());
      columns[i] = std::make_shared<arrow::ArrayData>(std::move(out_data));
      break;
    }
    default: {
        arrow::ArrayData out_data;
        out_data.length = num_rows_;
        out_data.buffers.resize(2);
        out_data.type = field->type();
        out_data.null_count = 0;
        ARROW_ASSIGN_OR_RAISE(
            out_data.buffers[1],
            AllocateBuffer(typewidth[i] * num_rows_,
                          m_pool_));
        ARROW_ASSIGN_OR_RAISE(out_data.buffers[0], AllocateBitmap(num_rows_, m_pool_));
        auto validity_buffer = out_data.buffers[0]->mutable_data();
        // initialize all true once allocated
        memset(validity_buffer, 0xff, out_data.buffers[0]->capacity());
        columns[i] = std::make_shared<arrow::ArrayData>(std::move(out_data));
        break;
    }
    }

  }

  
  #define BATCH_ROW_NUM 16
  int row = 0;
  for (row; row + BATCH_ROW_NUM < num_rows_; row += BATCH_ROW_NUM) {
    // for (auto i = 0; i < num_fields; i++) {
    // auto field = schema_->field(i);
    // int64_t field_offset = GetFieldOffset(nullBitsetWidthInBytes, i);
    RETURN_NOT_OK(CreateArrayData(row, schema_, BATCH_ROW_NUM, 100, field_offset_vec[0], offsets_,
                                  memory_address_, &(columns[0]), m_pool_,
                                  support_avx512_, typevec, typewidth, columns,
                                  num_fields, field_offset_vec));
    // }
  }
  for (row; row < num_rows_; row++) {
    // for (auto i = 0; i < num_fields; i++) {
    // auto field = schema_->field(i);
    // int64_t field_offset = GetFieldOffset(nullBitsetWidthInBytes, i);
    RETURN_NOT_OK(CreateArrayData(row, schema_, 1, 100, field_offset_vec[0], offsets_,
                                  memory_address_, &(columns[0]), m_pool_,
                                  support_avx512_, typevec, typewidth, columns,
                                  num_fields, field_offset_vec));
    // }
=======
    std::shared_ptr<arrow::Array> array_data;
    int64_t field_offset = GetFieldOffset(nullBitsetWidthInBytes, i);
    RETURN_NOT_OK(CreateArrayData(schema_, num_rows_, i, field_offset, offsets_,
                                  memory_address_, &array_data, m_pool_,
                                  support_avx512_));
    arrays.push_back(array_data);
>>>>>>> e3d2a630
  }

  // for (auto i = 0; i < num_fields; i++) {
  //   auto field = schema_->field(i);
    
    



  //   std::shared_ptr<arrow::Array> array_data;
  //   int64_t field_offset = GetFieldOffset(nullBitsetWidthInBytes, i);
  //   RETURN_NOT_OK(CreateArrayData(schema_, num_rows_, i, field_offset, offsets_,
  //                                 memory_address_, &array_data, m_pool_,
  //                                 support_avx512_, typevec, typewidth));
  //   arrays.push_back(array_data);
  // }

  for (auto i = 0; i < num_fields; i++) {
    auto array = MakeArray(columns[i]);
    arrays.push_back(array);
  }

  *batch = arrow::RecordBatch::Make(schema_, num_rows_, arrays);
  return arrow::Status::OK();
}


}  // namespace rowtocolumnar
}  // namespace sparkcolumnarplugin<|MERGE_RESOLUTION|>--- conflicted
+++ resolved
@@ -48,25 +48,10 @@
 arrow::Status CreateArrayData(int32_t row_start, std::shared_ptr<arrow::Schema> schema, int32_t  batch_rows,
                               int32_t dummy_columnar_id, int64_t dummy_fieldOffset,
                               std::vector<int64_t>& offsets, uint8_t* memory_address_,
-<<<<<<< HEAD
-                              std::shared_ptr<arrow::ArrayData>* dummyarray,
-                              arrow::MemoryPool* pool, bool support_avx512,
-                              std::vector<arrow::Type::type>& typevec,
-                              std::vector<uint8_t>& typewidth,
-                              std::vector<std::shared_ptr<arrow::ArrayData>>& columns,
-                              int num_fields, std::vector<int64_t> &field_offset_vec) {
-  // auto field = schema->field(columnar_id);
-  // auto type = field->type();
-// printf("num_fields:%d \n",  num_fields);
-for (auto columnar_id = 0; columnar_id < num_fields; columnar_id++) {
-  auto& array = (columns[columnar_id]);
-  int64_t fieldOffset = field_offset_vec[columnar_id];
-=======
                               std::shared_ptr<arrow::Array>* array,
                               arrow::MemoryPool* pool, bool support_avx512) {
   auto field = schema->field(columnar_id);
   auto type = field->type();
->>>>>>> e3d2a630
 
   // printf("typevec[%d]:%d \n",columnar_id,  typevec[columnar_id]);
   switch (typevec[columnar_id]) {
@@ -95,10 +80,6 @@
         }
         position++;
       }
-<<<<<<< HEAD
-      array->null_count += null_count;
-      // *array = MakeArray(std::make_shared<arrow::ArrayData>(std::move(out_data)));
-=======
       out_data.null_count = null_count;
       *array = MakeArray(std::make_shared<arrow::ArrayData>(std::move(out_data)));
       return arrow::Status::OK();
@@ -374,7 +355,6 @@
         out_data.buffers[0] == nullptr;
       }
       *array = MakeArray(std::make_shared<arrow::ArrayData>(std::move(out_data)));
->>>>>>> e3d2a630
       break;
     }
     case arrow::Decimal128Type::type_id: {
@@ -608,115 +588,12 @@
 
   for (auto i = 0; i < num_fields; i++) {
     auto field = schema_->field(i);
-<<<<<<< HEAD
-    typevec[i] = field->type()->id();
-    typewidth[i] = arrow::bit_width(typevec[i]) >> 3;
-    field_offset_vec[i] = GetFieldOffset(nullBitsetWidthInBytes, i);
-
-    switch (typevec[i]) {
-    case arrow::BooleanType::type_id: {
-      arrow::ArrayData out_data;
-      out_data.length = num_rows_;
-      out_data.buffers.resize(2);
-      out_data.type = arrow::TypeTraits<arrow::BooleanType>::type_singleton();
-      out_data.null_count = 0;
-
-      ARROW_ASSIGN_OR_RAISE(out_data.buffers[1], AllocateBitmap(num_rows_, m_pool_));
-      ARROW_ASSIGN_OR_RAISE(out_data.buffers[0], AllocateBitmap(num_rows_, m_pool_));
-      auto validity_buffer = out_data.buffers[0]->mutable_data();
-      // initialize all true once allocated
-      memset(validity_buffer, 0xff, out_data.buffers[0]->capacity());
-      columns[i] = std::make_shared<arrow::ArrayData>(std::move(out_data));
-      break;
-    }
-    case arrow::BinaryType::type_id:
-    case arrow::StringType::type_id: {
-      arrow::ArrayData out_data;
-      out_data.length = num_rows_;
-      out_data.buffers.resize(3);
-      out_data.type = field->type();
-      out_data.null_count = 0;
-      using offset_type = typename arrow::StringType::offset_type;
-      ARROW_ASSIGN_OR_RAISE(out_data.buffers[0], AllocateBitmap(num_rows_, m_pool_));
-      ARROW_ASSIGN_OR_RAISE(out_data.buffers[1],
-                            AllocateBuffer(sizeof(offset_type) * (num_rows_ + 1), m_pool_));
-      ARROW_ASSIGN_OR_RAISE(out_data.buffers[2],
-                            AllocateResizableBuffer(20 * num_rows_, m_pool_));
-      auto validity_buffer = out_data.buffers[0]->mutable_data();
-      // initialize all true once allocated
-      memset(validity_buffer, 0xff, out_data.buffers[0]->capacity());
-      columns[i] = std::make_shared<arrow::ArrayData>(std::move(out_data));
-      break;
-    }
-    case arrow::Decimal128Type::type_id: {
-      auto dtype = std::dynamic_pointer_cast<arrow::Decimal128Type>(field->type());
-      int32_t precision = dtype->precision();
-      int32_t scale = dtype->scale();
-
-      arrow::ArrayData out_data;
-      out_data.length = num_rows_;
-      out_data.buffers.resize(2);
-      out_data.type = arrow::decimal128(precision, scale);
-      out_data.null_count = 0;
-      ARROW_ASSIGN_OR_RAISE(out_data.buffers[1], AllocateBuffer(16 * num_rows_, m_pool_));
-      ARROW_ASSIGN_OR_RAISE(out_data.buffers[0], AllocateBitmap(num_rows_, m_pool_));
-      auto validity_buffer = out_data.buffers[0]->mutable_data();
-      // initialize all true once allocated
-      memset(validity_buffer, 0xff, out_data.buffers[0]->capacity());
-      columns[i] = std::make_shared<arrow::ArrayData>(std::move(out_data));
-      break;
-    }
-    default: {
-        arrow::ArrayData out_data;
-        out_data.length = num_rows_;
-        out_data.buffers.resize(2);
-        out_data.type = field->type();
-        out_data.null_count = 0;
-        ARROW_ASSIGN_OR_RAISE(
-            out_data.buffers[1],
-            AllocateBuffer(typewidth[i] * num_rows_,
-                          m_pool_));
-        ARROW_ASSIGN_OR_RAISE(out_data.buffers[0], AllocateBitmap(num_rows_, m_pool_));
-        auto validity_buffer = out_data.buffers[0]->mutable_data();
-        // initialize all true once allocated
-        memset(validity_buffer, 0xff, out_data.buffers[0]->capacity());
-        columns[i] = std::make_shared<arrow::ArrayData>(std::move(out_data));
-        break;
-    }
-    }
-
-  }
-
-  
-  #define BATCH_ROW_NUM 16
-  int row = 0;
-  for (row; row + BATCH_ROW_NUM < num_rows_; row += BATCH_ROW_NUM) {
-    // for (auto i = 0; i < num_fields; i++) {
-    // auto field = schema_->field(i);
-    // int64_t field_offset = GetFieldOffset(nullBitsetWidthInBytes, i);
-    RETURN_NOT_OK(CreateArrayData(row, schema_, BATCH_ROW_NUM, 100, field_offset_vec[0], offsets_,
-                                  memory_address_, &(columns[0]), m_pool_,
-                                  support_avx512_, typevec, typewidth, columns,
-                                  num_fields, field_offset_vec));
-    // }
-  }
-  for (row; row < num_rows_; row++) {
-    // for (auto i = 0; i < num_fields; i++) {
-    // auto field = schema_->field(i);
-    // int64_t field_offset = GetFieldOffset(nullBitsetWidthInBytes, i);
-    RETURN_NOT_OK(CreateArrayData(row, schema_, 1, 100, field_offset_vec[0], offsets_,
-                                  memory_address_, &(columns[0]), m_pool_,
-                                  support_avx512_, typevec, typewidth, columns,
-                                  num_fields, field_offset_vec));
-    // }
-=======
     std::shared_ptr<arrow::Array> array_data;
     int64_t field_offset = GetFieldOffset(nullBitsetWidthInBytes, i);
     RETURN_NOT_OK(CreateArrayData(schema_, num_rows_, i, field_offset, offsets_,
                                   memory_address_, &array_data, m_pool_,
                                   support_avx512_));
     arrays.push_back(array_data);
->>>>>>> e3d2a630
   }
 
   // for (auto i = 0; i < num_fields; i++) {
