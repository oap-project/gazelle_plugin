--- conflicted
+++ resolved
@@ -168,17 +168,11 @@
 
   // partid
   std::vector<int32_t> partition_buffer_size_;
-<<<<<<< HEAD
-  std::vector<int32_t> partition_buffer_idx_base_;
-  std::vector<int32_t> partition_buffer_idx_offset_;
-
-=======
   // partid
   std::vector<int16_t> partition_buffer_idx_base_;
   // partid
   std::vector<int16_t> partition_buffer_idx_offset_;
   // partid
->>>>>>> b31a9ce4
   std::vector<std::shared_ptr<PartitionWriter>> partition_writer_;
   // col partid
   std::vector<std::vector<uint8_t*>> partition_fixed_width_validity_addrs_;
@@ -193,16 +187,9 @@
   // col partid
   std::vector<std::vector<std::shared_ptr<arrow::LargeBinaryBuilder>>>
       partition_large_binary_builders_;
-<<<<<<< HEAD
   std::vector<std::vector<std::shared_ptr<arrow::ArrayBuilder>>> partition_list_builders_;
-=======
-  // col partid
-  std::vector<std::vector<std::shared_ptr<arrow::ListBuilder>>> partition_list_builders_;
-  // col partid
-  std::vector<std::vector<std::shared_ptr<arrow::LargeListBuilder>>>
-      partition_large_list_builders_;
-  // partid
->>>>>>> b31a9ce4
+  // col partid
+  // partid
   std::vector<std::vector<std::shared_ptr<arrow::ipc::IpcPayload>>>
       partition_cached_recordbatch_;
   // partid
@@ -216,11 +203,7 @@
   std::vector<int32_t> large_binary_array_idx_;
   // col
   std::vector<int32_t> list_array_idx_;
-<<<<<<< HEAD
-=======
-  // col
-  std::vector<int32_t> large_list_array_idx_;
->>>>>>> b31a9ce4
+  // col
 
   bool empirical_size_calculated_ = false;
   // col
